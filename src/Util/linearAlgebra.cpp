--- conflicted
+++ resolved
@@ -24,11 +24,7 @@
 #include "linearAlgebra.hpp"
 #include <cstdio>
 #include <stdexcept>
-<<<<<<< HEAD
-#include <vector>
-=======
-
->>>>>>> 9afafed5
+
 #include <config.h>
 
 #ifdef HAVE_MKL
