--- conflicted
+++ resolved
@@ -25,10 +25,7 @@
 #define	REALVECTOR_HPP
 
 #include <config.h>
-<<<<<<< HEAD
-=======
-
->>>>>>> 9afafed5
+
 #include <cstdio>
 #include <stdexcept>
 #include <initializer_list>
